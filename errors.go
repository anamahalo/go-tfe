package tfe

import (
	"errors"
)

// Generic errors applicable to all resources.
var (
	// ErrUnauthorized is returned when a receiving a 401.
	ErrUnauthorized = errors.New("unauthorized")

	// ErrResourceNotFound is returned when a receiving a 404.
	ErrResourceNotFound = errors.New("resource not found")

	// ErrRequiredName is returned when a name option is not present.
	ErrRequiredName = errors.New("name is required")

	// ErrInvalidName is returned when the name option has invalid value.
	ErrInvalidName = errors.New("invalid value for name")

	// ErrMissingDirectory is returned when the path does not have an existing directory.
	ErrMissingDirectory = errors.New("path needs to be an existing directory")
)

// Resource Errors
var (
	// ErrWorkspaceLocked is returned when trying to lock a
	// locked workspace.
	ErrWorkspaceLocked = errors.New("workspace already locked")

	// ErrWorkspaceNotLocked is returned when trying to unlock
	// a unlocked workspace.
	ErrWorkspaceNotLocked = errors.New("workspace already unlocked")

	// ErrInvalidWorkspaceID is returned when the workspace ID is invalid.
	ErrInvalidWorkspaceID = errors.New("invalid value for workspace ID")

	// ErrInvalidWorkspaceValue is returned when workspace value is invalid.
	ErrInvalidWorkspaceValue = errors.New("invalid value for workspace")

	// Run/Apply errors

	// ErrInvalidRunID is returned when the run ID is invalid.
	ErrInvalidRunID = errors.New("invalid value for run ID")

	// ErrInvalidApplyID is returned when the apply ID is invalid.
	ErrInvalidApplyID = errors.New("invalid value for apply ID")

	// Organzation errors

	// ErrInvalidOrg is returned when the organization option has an invalid value.
	ErrInvalidOrg = errors.New("invalid value for organization")

	// Agent errors

	// ErrInvalidAgentPoolID is returned when the agent pool ID is invalid.
	ErrInvalidAgentPoolID = errors.New("invalid value for agent pool ID")

	// ErrInvalidAgentTokenID is returned when the agent toek ID is invalid.
	ErrInvalidAgentTokenID = errors.New("invalid value for agent token ID")

	// Token errors

	// ErrAgentTokenDescription is returned when the description is blank.
	ErrAgentTokenDescription = errors.New("agent token description can't be blank")

	// Config errors

	// ErrInvalidConfigVersionID is returned when the configuration version ID is invalid.
	ErrInvalidConfigVersionID = errors.New("invalid value for configuration version ID")

	// Cost Esimation Errors

	// ErrInvalidCostEstimateID is returned when the cost estimate ID is invalid.
	ErrInvalidCostEstimateID = errors.New("invalid value for cost estimate ID")

<<<<<<< HEAD
	// User

	// ErrInvalidUservalue is invalid.
	ErrInvalidUserValue = errors.New("invalid value for user")
=======
	// Terraform Versions

	// ErrInvalidTerraformVersionID is returned when the ID for a terraform
	// version is invalid.
	ErrInvalidTerraformVersionID = errors.New("invalid value for terraform version ID")

	// ErrInvalidTerraformVersionType is returned when the type is not valid.
	ErrInvalidTerraformVersionType = errors.New("invalid type for terraform version. Please use 'terraform-version'")
>>>>>>> 862478c2
)<|MERGE_RESOLUTION|>--- conflicted
+++ resolved
@@ -74,12 +74,11 @@
 	// ErrInvalidCostEstimateID is returned when the cost estimate ID is invalid.
 	ErrInvalidCostEstimateID = errors.New("invalid value for cost estimate ID")
 
-<<<<<<< HEAD
 	// User
 
 	// ErrInvalidUservalue is invalid.
 	ErrInvalidUserValue = errors.New("invalid value for user")
-=======
+
 	// Terraform Versions
 
 	// ErrInvalidTerraformVersionID is returned when the ID for a terraform
@@ -88,5 +87,4 @@
 
 	// ErrInvalidTerraformVersionType is returned when the type is not valid.
 	ErrInvalidTerraformVersionType = errors.New("invalid type for terraform version. Please use 'terraform-version'")
->>>>>>> 862478c2
 )