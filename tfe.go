--- conflicted
+++ resolved
@@ -138,11 +138,8 @@
 	Workspaces        AdminWorkspaces
 	Runs              AdminRuns
 	TerraformVersions AdminTerraformVersions
-<<<<<<< HEAD
 	Users             AdminUsers
-=======
 	Settings          *AdminSettings
->>>>>>> 75327b99
 }
 
 // Meta contains any Terraform Cloud APIs which provide data about the API itself.
